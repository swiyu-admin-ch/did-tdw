--- conflicted
+++ resolved
@@ -1,11 +1,5 @@
 [bindings.kotlin]
-<<<<<<< HEAD
 android = true
 android_cleaner = true
-package_name = "ch.admin.eid.didresolver.didtoolbox"
-=======
-android = false
-android_cleaner = false
 # CAUTION Due to backward compatibility with its predecessor
-package_name = "ch.admin.eid.didtoolbox"
->>>>>>> 587b01d5
+package_name = "ch.admin.eid.didresolver.didtoolbox"